--- conflicted
+++ resolved
@@ -228,14 +228,8 @@
 func (b *pulumiCloudPulumiBackend) GetLogs(stackName tokens.QName,
 	query operations.LogQuery) ([]operations.LogEntry, error) {
 	// TODO[pulumi/pulumi-service#227]: Relax these conditions once the service can take these arguments.
-<<<<<<< HEAD
-	if query.StartTime != nil || query.EndTime != nil || query.Query != nil {
-		return nil, errors.New(
-			"cloud backend does not (yet) support filtering logs by start time, end time or message contents")
-=======
 	if query.StartTime != nil || query.EndTime != nil {
 		return nil, errors.New("cloud backend does not (yet) support filtering logs by start time or end time")
->>>>>>> e8bdb5e6
 	}
 
 	projID, err := getCloudProjectIdentifier()
